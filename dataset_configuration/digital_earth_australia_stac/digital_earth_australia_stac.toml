--- conflicted
+++ resolved
@@ -1,63 +1,19 @@
 # STAC Connection information
-<<<<<<< HEAD
-[stac]
-catalog_url = "https://explorer.sandbox.dea.ga.gov.au/stac"
-
-[stac.rio_config]
-=======
 [catalog]
 name = "Digital Earth Australia"
 url = "https://explorer.sandbox.dea.ga.gov.au/stac"
 
 [catalog.rio_config]
->>>>>>> daded219
 cloud_defaults = true
 aws = { aws_unsigned = true }
 AWS_S3_ENDPOINT = "s3.ap-southeast-2.amazonaws.com"
 
-<<<<<<< HEAD
-[stac.configured_products]
-"Sentinel 2a" = "ga_s2am_ard_3"
-"Sentinel 2b" = "ga_s2bm_ard_3"
-
-# Sentinel-2a Product Definition
-[ga_s2am_ard_3]
-
-[ga_s2am_ard_3.pq_mask]
-band = "oa_fmask"
-type = "categorical"
-categories_to_mask = ["cloud", "shadow", "snow", "water"]
-
-[ga_s2am_ard_3.pq_mask.flags_definition]
-bits = [0, 1, 2, 3, 4, 5, 6, 7]
-
-[ga_s2am_ard_3.pq_mask.flags_definition.values]
-"no data" = 0
-"valid" = 1
-"cloud" = 2
-"shadow" = 3
-"snow" = 4
-"water" = 5
-
-[ga_s2am_ard_3.assets."*"]
-data_type = "int16"
-nodata = -999
-unit = "1"
-
-[ga_s2am_ard_3.assets.oa_fmask]
-data_type = "uint8"
-nodata = 0
-unit = "1"
-
-[ga_s2am_ard_3.aliases]
-=======
 # Sentinel-2a Product Definition
 [collections.ga_s2am_ard_3]
 description = "Sentinel-2a"
 
 # band aliases 
 [collections.ga_s2am_ard_3.aliases]
->>>>>>> daded219
 costal_aerosol = "nbart_coastal_aerosol"
 blue = "nbart_blue"
 green = "nbart_green"
@@ -69,22 +25,6 @@
 nir_narrow = "nbart_nir_2"
 swir_1 = "nbart_swir_2"
 swir_2 = "nbart_swir_3"
-<<<<<<< HEAD
-pq_mask = "oa_fmask"
-
-# Sentinel-2b Product Definition
-[ga_s2bm_ard_3]
-
-[ga_s2bm_ard_3.pq_mask]
-band = "oa_fmask"
-type = "categorical"
-categories_to_mask = ["cloud", "shadow", "snow", "water"]
-
-[ga_s2bm_ard_3.pq_mask.flags_definition]
-bits = [0, 1, 2, 3, 4, 5, 6, 7]
-
-[ga_s2bm_ard_3.pq_mask.flags_definition.values]
-=======
 fmask = "oa_fmask"
 
 # List default metadata attributes for all assets
@@ -111,7 +51,6 @@
 flags_definition.bits = [0, 1, 2, 3, 4, 5, 6, 7]
 
 [collections.ga_s2am_ard_3.masks.oa_fmask.flags_definition.values]
->>>>>>> daded219
 "no data" = 0
 "valid" = 1
 "cloud" = 2
@@ -119,23 +58,6 @@
 "snow" = 4
 "water" = 5
 
-<<<<<<< HEAD
-[ga_s2bm_ard_3.assets."*"]
-data_type = "int16"
-nodata = -999
-unit = "1"
-
-[ga_s2bm_ard_3.assets.oa_fmask]
-data_type = "uint8"
-nodata = 0
-unit = "1"
-
-[ga_s2bm_ard_3.aliases]
-costal_aerosol = "nbart_coastal_aerosol"
-blue = "nbart_blue"
-green = "nbart_green"
-red = "	nbart_red"
-=======
 # Sentinel-2b Product Definition
 [collections.ga_s2bm_ard_3]
 description = "Sentinel-2b"
@@ -145,7 +67,6 @@
 blue = "nbart_blue"
 green = "nbart_green"
 red = "nbart_red"
->>>>>>> daded219
 red_edge_1 = "nbart_red_edge_1"
 red_edge_2 = "nbart_red_edge_2"
 red_edge_3 = "nbart_red_edge_3"
@@ -153,9 +74,6 @@
 nir_narrow = "nbart_nir_2"
 swir_1 = "nbart_swir_2"
 swir_2 = "nbart_swir_3"
-<<<<<<< HEAD
-pq_mask = "oa_fmask"
-=======
 fmask = "oa_fmask"
 
 # List default metadata attributes for all assets 
@@ -187,5 +105,4 @@
 "cloud" = 2
 "shadow" = 3
 "snow" = 4
-"water" = 5
->>>>>>> daded219
+"water" = 5